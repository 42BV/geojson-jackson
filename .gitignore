--- conflicted
+++ resolved
@@ -3,11 +3,5 @@
 .project
 .classpath
 .settings
-<<<<<<< HEAD
-.idea
 *.iml
-=======
-
-*.iml
-.idea
->>>>>>> b2d34450
+.idea