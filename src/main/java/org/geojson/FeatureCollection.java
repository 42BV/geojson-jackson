package org.geojson;

import java.util.ArrayList;
import java.util.Collection;
import java.util.Iterator;
import java.util.List;

public class FeatureCollection extends GeoJsonObject implements Iterable<Feature> {

	private List<Feature> features = new ArrayList<Feature>();

	public List<Feature> getFeatures() {
		return features;
	}

	public void setFeatures(List<Feature> features) {
		this.features = features;
	}

	public FeatureCollection add(Feature feature) {
		features.add(feature);
		return this;
	}

	public void addAll(Collection<Feature> features) {
		this.features.addAll(features);
	}

	@Override
	public Iterator<Feature> iterator() {
		return features.iterator();
	}

	@Override
<<<<<<< HEAD
	public <T> T accept(GeoJsonObjectVisitor<T> geoJsonObjectVisitor) {
		return geoJsonObjectVisitor.visit(this);
	}
=======
	public boolean equals(Object o) {
		if (this == o) return true;
		if (!(o instanceof FeatureCollection)) return false;

		FeatureCollection features1 = (FeatureCollection) o;

		return features.equals(features1.features);
	}

	@Override
	public int hashCode() {
		return features.hashCode();
	}

>>>>>>> bd0009e7
}<|MERGE_RESOLUTION|>--- conflicted
+++ resolved
@@ -32,17 +32,17 @@
 	}
 
 	@Override
-<<<<<<< HEAD
 	public <T> T accept(GeoJsonObjectVisitor<T> geoJsonObjectVisitor) {
 		return geoJsonObjectVisitor.visit(this);
 	}
-=======
+
+	@Override
 	public boolean equals(Object o) {
-		if (this == o) return true;
-		if (!(o instanceof FeatureCollection)) return false;
-
-		FeatureCollection features1 = (FeatureCollection) o;
-
+		if (this == o)
+			return true;
+		if (!(o instanceof FeatureCollection))
+			return false;
+		FeatureCollection features1 = (FeatureCollection)o;
 		return features.equals(features1.features);
 	}
 
@@ -50,6 +50,4 @@
 	public int hashCode() {
 		return features.hashCode();
 	}
-
->>>>>>> bd0009e7
 }