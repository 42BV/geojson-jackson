--- conflicted
+++ resolved
@@ -1,9 +1,9 @@
 package org.geojson;
-
-import com.fasterxml.jackson.annotation.JsonIgnore;
 
 import java.util.Arrays;
 import java.util.List;
+
+import com.fasterxml.jackson.annotation.JsonIgnore;
 
 public class Polygon extends Geometry<List<LngLatAlt>> {
 
@@ -55,12 +55,12 @@
 	}
 
 	@Override
-<<<<<<< HEAD
 	public <T> T accept(GeoJsonObjectVisitor<T> geoJsonObjectVisitor) {
 		return geoJsonObjectVisitor.visit(this);
-=======
+	}
+
+	@Override
 	public String toString() {
 		return "Polygon{} " + super.toString();
->>>>>>> b2d34450
 	}
 }