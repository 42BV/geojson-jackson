--- conflicted
+++ resolved
@@ -21,7 +21,6 @@
 	}
 
 	@Override
-<<<<<<< HEAD
 	public boolean equals(Object o) {
 		if (this == o) {
 			return true;
@@ -29,14 +28,11 @@
 		if (!(o instanceof Crs)) {
 			return false;
 		}
-
-		Crs crs = (Crs) o;
-
+		Crs crs = (Crs)o;
 		if (properties != null ? !properties.equals(crs.properties) : crs.properties != null) {
 			return false;
 		}
 		return !(type != null ? !type.equals(crs.type) : crs.type != null);
-
 	}
 
 	@Override
@@ -44,12 +40,10 @@
 		int result = type != null ? type.hashCode() : 0;
 		result = 31 * result + (properties != null ? properties.hashCode() : 0);
 		return result;
-=======
+	}
+
+	@Override
 	public String toString() {
-		return "Crs{" +
-			"type='" + type + '\'' +
-			", properties=" + properties +
-			'}';
->>>>>>> b2d34450
+		return "Crs{" + "type='" + type + '\'' + ", properties=" + properties + '}';
 	}
 }