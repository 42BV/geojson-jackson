package org.geojson;

<<<<<<< HEAD
import java.util.Arrays;
import java.util.HashMap;
import java.util.Map;

=======
>>>>>>> b2d34450
import com.fasterxml.jackson.annotation.JsonInclude;
import com.fasterxml.jackson.annotation.JsonInclude.Include;
import com.fasterxml.jackson.annotation.JsonSubTypes;
import com.fasterxml.jackson.annotation.JsonSubTypes.Type;
import com.fasterxml.jackson.annotation.JsonTypeInfo;
import com.fasterxml.jackson.annotation.JsonTypeInfo.Id;

import java.util.HashMap;
import java.util.Map;

@JsonTypeInfo(property = "type", use = Id.NAME)
@JsonSubTypes({@Type(Feature.class), @Type(Polygon.class), @Type(MultiPolygon.class), @Type(FeatureCollection.class),
	@Type(Point.class), @Type(MultiPoint.class), @Type(MultiLineString.class), @Type(LineString.class)})
@JsonInclude(Include.NON_NULL)
public abstract class GeoJsonObject {

	private Crs crs;
	private double[] bbox;
	@JsonInclude(Include.NON_EMPTY)
	private Map<String, Object> properties = new HashMap<String, Object>();

	public Crs getCrs() {
		return crs;
	}

	public void setCrs(Crs crs) {
		this.crs = crs;
	}

	public double[] getBbox() {
		return bbox;
	}

	public void setBbox(double[] bbox) {
		this.bbox = bbox;
	}

	public void setProperty(String key, Object value) {
		properties.put(key, value);
	}

	@SuppressWarnings("unchecked")
	public <T> T getProperty(String key) {
		return (T) properties.get(key);
	}

	public Map<String, Object> getProperties() {
		return properties;
	}

	public void setProperties(Map<String, Object> properties) {
		this.properties = properties;
	}

<<<<<<< HEAD
	public abstract <T> T accept(GeoJsonObjectVisitor<T> geoJsonObjectVisitor);

	@Override
	public boolean equals(Object o) {
		if (this == o)
			return true;
		if (!(o instanceof GeoJsonObject))
			return false;
		GeoJsonObject that = (GeoJsonObject)o;
		if (!Arrays.equals(bbox, that.bbox)) {
			return false;
		}
		if (crs != null ? !crs.equals(that.crs) : that.crs != null) {
			return false;
		}
		return !(properties != null ? !properties.equals(that.properties) : that.properties != null);
	}

	@Override
	public int hashCode() {
		int result = crs != null ? crs.hashCode() : 0;
		result = 31 * result + (bbox != null ? Arrays.hashCode(bbox) : 0);
		result = 31 * result + (properties != null ? properties.hashCode() : 0);
		return result;
=======
	@Override
	public String toString() {
		return "GeoJsonObject{" + "properties=" + properties + "}";
>>>>>>> b2d34450
	}
}<|MERGE_RESOLUTION|>--- conflicted
+++ resolved
@@ -1,12 +1,9 @@
 package org.geojson;
 
-<<<<<<< HEAD
 import java.util.Arrays;
 import java.util.HashMap;
 import java.util.Map;
 
-=======
->>>>>>> b2d34450
 import com.fasterxml.jackson.annotation.JsonInclude;
 import com.fasterxml.jackson.annotation.JsonInclude.Include;
 import com.fasterxml.jackson.annotation.JsonSubTypes;
@@ -14,12 +11,9 @@
 import com.fasterxml.jackson.annotation.JsonTypeInfo;
 import com.fasterxml.jackson.annotation.JsonTypeInfo.Id;
 
-import java.util.HashMap;
-import java.util.Map;
-
 @JsonTypeInfo(property = "type", use = Id.NAME)
-@JsonSubTypes({@Type(Feature.class), @Type(Polygon.class), @Type(MultiPolygon.class), @Type(FeatureCollection.class),
-	@Type(Point.class), @Type(MultiPoint.class), @Type(MultiLineString.class), @Type(LineString.class)})
+@JsonSubTypes({ @Type(Feature.class), @Type(Polygon.class), @Type(MultiPolygon.class), @Type(FeatureCollection.class),
+		@Type(Point.class), @Type(MultiPoint.class), @Type(MultiLineString.class), @Type(LineString.class) })
 @JsonInclude(Include.NON_NULL)
 public abstract class GeoJsonObject {
 
@@ -50,7 +44,7 @@
 
 	@SuppressWarnings("unchecked")
 	public <T> T getProperty(String key) {
-		return (T) properties.get(key);
+		return (T)properties.get(key);
 	}
 
 	public Map<String, Object> getProperties() {
@@ -61,7 +55,6 @@
 		this.properties = properties;
 	}
 
-<<<<<<< HEAD
 	public abstract <T> T accept(GeoJsonObjectVisitor<T> geoJsonObjectVisitor);
 
 	@Override
@@ -86,10 +79,10 @@
 		result = 31 * result + (bbox != null ? Arrays.hashCode(bbox) : 0);
 		result = 31 * result + (properties != null ? properties.hashCode() : 0);
 		return result;
-=======
+	}
+
 	@Override
 	public String toString() {
 		return "GeoJsonObject{" + "properties=" + properties + "}";
->>>>>>> b2d34450
 	}
 }