package org.geojson;

import java.util.ArrayList;
import java.util.List;

public abstract class Geometry<T> extends GeoJsonObject {
	protected List<T> coordinates = new ArrayList<T>();

	public Geometry() {
	}

	public Geometry(T... elements) {
		for (T coordinate : elements) {
			coordinates.add(coordinate);
		}
	}

	public Geometry<T> add(T elements) {
		coordinates.add(elements);
		return this;
	}

	public List<T> getCoordinates() {
		return coordinates;
	}

	public void setCoordinates(List<T> coordinates) {
		this.coordinates = coordinates;
	}

	@Override
<<<<<<< HEAD
	public boolean equals(Object o) {
		if (this == o) {
			return true;
		}
		if (!(o instanceof Geometry)) {
			return false;
		}
		if (!super.equals(o)) {
			return false;
		}

		Geometry geometry = (Geometry) o;

		return !(coordinates != null ? !coordinates.equals(geometry.coordinates) : geometry.coordinates != null);

	}

	@Override
	public int hashCode() {
		int result = super.hashCode();
		result = 31 * result + (coordinates != null ? coordinates.hashCode() : 0);
		return result;
	}

=======
	public String toString() {
		return "Geometry{" +
			"coordinates=" + coordinates +
			"} " + super.toString();
	}
>>>>>>> b2d34450
}<|MERGE_RESOLUTION|>--- conflicted
+++ resolved
@@ -4,6 +4,7 @@
 import java.util.List;
 
 public abstract class Geometry<T> extends GeoJsonObject {
+
 	protected List<T> coordinates = new ArrayList<T>();
 
 	public Geometry() {
@@ -28,8 +29,8 @@
 		this.coordinates = coordinates;
 	}
 
+	@SuppressWarnings("rawtypes")
 	@Override
-<<<<<<< HEAD
 	public boolean equals(Object o) {
 		if (this == o) {
 			return true;
@@ -40,11 +41,8 @@
 		if (!super.equals(o)) {
 			return false;
 		}
-
-		Geometry geometry = (Geometry) o;
-
+		Geometry geometry = (Geometry)o;
 		return !(coordinates != null ? !coordinates.equals(geometry.coordinates) : geometry.coordinates != null);
-
 	}
 
 	@Override
@@ -54,11 +52,8 @@
 		return result;
 	}
 
-=======
+	@Override
 	public String toString() {
-		return "Geometry{" +
-			"coordinates=" + coordinates +
-			"} " + super.toString();
+		return "Geometry{" + "coordinates=" + coordinates + "} " + super.toString();
 	}
->>>>>>> b2d34450
 }