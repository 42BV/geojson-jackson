--- conflicted
+++ resolved
@@ -17,12 +17,12 @@
 	}
 
 	@Override
-<<<<<<< HEAD
 	public <T> T accept(GeoJsonObjectVisitor<T> geoJsonObjectVisitor) {
 		return geoJsonObjectVisitor.visit(this);
-=======
+	}
+
+	@Override
 	public String toString() {
 		return "MultiPolygon{} " + super.toString();
->>>>>>> b2d34450
 	}
 }