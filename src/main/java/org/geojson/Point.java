--- conflicted
+++ resolved
@@ -1,6 +1,7 @@
 package org.geojson;
 
 public class Point extends GeoJsonObject {
+
 	private LngLatAlt coordinates;
 
 	public Point() {
@@ -27,10 +28,11 @@
 	}
 
 	@Override
-<<<<<<< HEAD
 	public <T> T accept(GeoJsonObjectVisitor<T> geoJsonObjectVisitor) {
 		return geoJsonObjectVisitor.visit(this);
-=======
+	}
+
+	@Override
 	public boolean equals(Object o) {
 		if (this == o) {
 			return true;
@@ -41,11 +43,8 @@
 		if (!super.equals(o)) {
 			return false;
 		}
-
-		Point point = (Point) o;
-
+		Point point = (Point)o;
 		return !(coordinates != null ? !coordinates.equals(point.coordinates) : point.coordinates != null);
-
 	}
 
 	@Override
@@ -53,6 +52,5 @@
 		int result = super.hashCode();
 		result = 31 * result + (coordinates != null ? coordinates.hashCode() : 0);
 		return result;
->>>>>>> bd0009e7
 	}
 }