package org.geojson;

import com.fasterxml.jackson.databind.annotation.JsonDeserialize;
import com.fasterxml.jackson.databind.annotation.JsonSerialize;
import org.geojson.jackson.LngLatAltDeserializer;
import org.geojson.jackson.LngLatAltSerializer;

@JsonDeserialize(using = LngLatAltDeserializer.class)
@JsonSerialize(using = LngLatAltSerializer.class)
public class LngLatAlt {

	private double longitude;
	private double latitude;
	private double altitude = Double.NaN;

	public LngLatAlt() {
	}

	public LngLatAlt(double longitude, double latitude) {
		this.longitude = longitude;
		this.latitude = latitude;
	}

	public LngLatAlt(double longitude, double latitude, double altitude) {
		this.longitude = longitude;
		this.latitude = latitude;
		this.altitude = altitude;
	}

	public boolean hasAltitude() {
		return !Double.isNaN(altitude);
	}

	public double getLongitude() {
		return longitude;
	}

	public void setLongitude(double longitude) {
		this.longitude = longitude;
	}

	public double getLatitude() {
		return latitude;
	}

	public void setLatitude(double latitude) {
		this.latitude = latitude;
	}

	public double getAltitude() {
		return altitude;
	}

	public void setAltitude(double altitude) {
		this.altitude = altitude;
	}

	@Override
<<<<<<< HEAD
	public boolean equals(Object o) {
		if (this == o) {
			return true;
		}
		if (!(o instanceof LngLatAlt)) {
			return false;
		}

		LngLatAlt lngLatAlt = (LngLatAlt) o;

		return Double.compare(lngLatAlt.latitude, latitude) == 0 && Double.compare(lngLatAlt.longitude, longitude) == 0 && Double.compare(lngLatAlt.altitude, altitude) == 0;
	}

	@Override
	public int hashCode() {
		long temp = Double.doubleToLongBits(longitude);
		int result = (int) (temp ^ (temp >>> 32));
		temp = Double.doubleToLongBits(latitude);
		result = 31 * result + (int) (temp ^ (temp >>> 32));
		temp = Double.doubleToLongBits(altitude);
		result = 31 * result + (int) (temp ^ (temp >>> 32));
		return result;
=======
	public String toString() {
		return "LngLatAlt{" +
			"longitude=" + longitude +
			", latitude=" + latitude +
			", altitude=" + altitude +
			'}';
>>>>>>> b2d34450
	}
}<|MERGE_RESOLUTION|>--- conflicted
+++ resolved
@@ -1,9 +1,10 @@
 package org.geojson;
+
+import org.geojson.jackson.LngLatAltDeserializer;
+import org.geojson.jackson.LngLatAltSerializer;
 
 import com.fasterxml.jackson.databind.annotation.JsonDeserialize;
 import com.fasterxml.jackson.databind.annotation.JsonSerialize;
-import org.geojson.jackson.LngLatAltDeserializer;
-import org.geojson.jackson.LngLatAltSerializer;
 
 @JsonDeserialize(using = LngLatAltDeserializer.class)
 @JsonSerialize(using = LngLatAltSerializer.class)
@@ -56,7 +57,6 @@
 	}
 
 	@Override
-<<<<<<< HEAD
 	public boolean equals(Object o) {
 		if (this == o) {
 			return true;
@@ -64,28 +64,24 @@
 		if (!(o instanceof LngLatAlt)) {
 			return false;
 		}
-
-		LngLatAlt lngLatAlt = (LngLatAlt) o;
-
-		return Double.compare(lngLatAlt.latitude, latitude) == 0 && Double.compare(lngLatAlt.longitude, longitude) == 0 && Double.compare(lngLatAlt.altitude, altitude) == 0;
+		LngLatAlt lngLatAlt = (LngLatAlt)o;
+		return Double.compare(lngLatAlt.latitude, latitude) == 0 && Double.compare(lngLatAlt.longitude, longitude) == 0
+				&& Double.compare(lngLatAlt.altitude, altitude) == 0;
 	}
 
 	@Override
 	public int hashCode() {
 		long temp = Double.doubleToLongBits(longitude);
-		int result = (int) (temp ^ (temp >>> 32));
+		int result = (int)(temp ^ (temp >>> 32));
 		temp = Double.doubleToLongBits(latitude);
-		result = 31 * result + (int) (temp ^ (temp >>> 32));
+		result = 31 * result + (int)(temp ^ (temp >>> 32));
 		temp = Double.doubleToLongBits(altitude);
-		result = 31 * result + (int) (temp ^ (temp >>> 32));
+		result = 31 * result + (int)(temp ^ (temp >>> 32));
 		return result;
-=======
+	}
+
+	@Override
 	public String toString() {
-		return "LngLatAlt{" +
-			"longitude=" + longitude +
-			", latitude=" + latitude +
-			", altitude=" + altitude +
-			'}';
->>>>>>> b2d34450
+		return "LngLatAlt{" + "longitude=" + longitude + ", latitude=" + latitude + ", altitude=" + altitude + '}';
 	}
 }